name: Continuous Deployment

on:
  push:
    branches:
      - main
    tags:
      - 'v*.*.*'
  pull_request:

env:
  REGISTRY: ghcr.io

jobs:
  build:
    name: Build Backend
    runs-on: ubuntu-latest

    permissions:
      contents: read
      packages: write
      attestations: write
      id-token: write
      security-events: write

    strategy:
      matrix:
        item: [{ df_path: ./backend, image: "${{ github.repository}}/proton-backend" }]
    steps:
      - name: Checkout repository
        uses: actions/checkout@v4
        with:
          fetch-depth: 0

      - name: Set up Docker Buildx
        uses: docker/setup-buildx-action@v3

      - name: Login to DockerHub
        uses: docker/login-action@v3
        with:
          registry: ${{ env.REGISTRY }}
          username: ${{ github.actor }}
          password: ${{ secrets.GITHUB_TOKEN }}

      - name: Extract metadata (tags, labels) for Docker
        id: meta
        uses: docker/metadata-action@v5
        with:
          images: ${{ env.REGISTRY }}/${{ matrix.item.image }}

      - name: Build and push
        uses: docker/build-push-action@v6
        id: push
        with:
          context: ./
          file: ${{ matrix.item.df_path }}/Dockerfile
          push: ${{ github.event_name != 'pull_request' }}
          load: ${{ github.event_name == 'pull_request' }}
          tags: ${{ steps.meta.outputs.tags }}
          labels: ${{ steps.meta.outputs.labels }}
          cache-from: type=gha
          cache-to: type=gha,mode=max

      - name: Generate artifact attestation
        uses: actions/attest-build-provenance@v2
        if: github.event_name != 'pull_request'
        with:
          subject-name: ${{ env.REGISTRY }}/${{ matrix.item.image }}
          subject-digest: ${{ steps.push.outputs.digest }}
          push-to-registry: true

      - name: Run Trivy vulnerability scanner
        uses: aquasecurity/trivy-action@0.30.0
        if: github.event_name == 'pull_request'
        with:
          image-ref: ${{ fromJSON(steps.meta.outputs.json).tags[0] }}
          format: "sarif"
          output: "trivy-results.sarif"

      - name: Upload Trivy scan results to GitHub Security tab
        uses: github/codeql-action/upload-sarif@v3
        if: ${{ !cancelled() && github.event_name == 'pull_request' }}
        with:
          sarif_file: "trivy-results.sarif"

  trigger:
    runs-on: ubuntu-latest
    needs: build
    if: github.event_name == 'push' && startsWith(github.ref, 'refs/tags/v')
    steps:
      - name: trigger helm chart bump workflow
        uses: peter-evans/repository-dispatch@v3
        with:
          event-type: bump-chart
          repository: profiidev/server-config
          token: ${{ secrets.SERVER_CONFIG_TOKEN }}
<<<<<<< HEAD
          client-payload: '{"chart_name": "positron", "chart_version": "${{ github.ref_name }}" }'
=======
          client-payload: '{"chart_name": "proton", "chart_version": "${{ github.ref_name }}" }'
>>>>>>> 61542592
<|MERGE_RESOLUTION|>--- conflicted
+++ resolved
@@ -94,8 +94,4 @@
           event-type: bump-chart
           repository: profiidev/server-config
           token: ${{ secrets.SERVER_CONFIG_TOKEN }}
-<<<<<<< HEAD
-          client-payload: '{"chart_name": "positron", "chart_version": "${{ github.ref_name }}" }'
-=======
-          client-payload: '{"chart_name": "proton", "chart_version": "${{ github.ref_name }}" }'
->>>>>>> 61542592
+          client-payload: '{"chart_name": "proton", "chart_version": "${{ github.ref_name }}" }'