{
  "name": "proton",
  "version": "0.1.0",
  "description": "",
  "type": "module",
  "scripts": {
    "dev": "vite dev",
    "build": "vite build",
    "preview": "vite preview",
    "check": "svelte-kit sync && svelte-check --tsconfig ./tsconfig.json",
    "sync": "svelte-kit sync",
    "check:watch": "svelte-kit sync && svelte-check --tsconfig ./tsconfig.json --watch",
    "tauri": "tauri"
  },
  "license": "MIT",
  "dependencies": {
    "@tauri-apps/api": "^2",
    "@tauri-apps/plugin-log": "^2.3.1",
    "@tauri-apps/plugin-opener": "^2",
    "@tauri-apps/plugin-store": "^2.2.0",
    "lucide-svelte": "^0.487.0",
    "mode-watcher": "^0.5.1",
<<<<<<< HEAD
    "positron-components": "^1.0.2",
    "skinview3d": "^3.1.0",
    "sveltekit-superforms": "^2.24.0",
    "zod": "^3.24.2"
=======
    "positron-components": "^1.1.2",
    "skinview3d": "^3.1.0"
>>>>>>> a06fc527
  },
  "devDependencies": {
    "@sveltejs/adapter-static": "^3.0.6",
    "@sveltejs/kit": "^2.20.3",
    "@sveltejs/vite-plugin-svelte": "^5.0.0",
    "@tailwindcss/postcss": "^4.1.1",
    "@tauri-apps/cli": "^2",
    "svelte": "^5.25.6",
    "svelte-check": "^4.0.0",
    "tailwindcss": "^4.0.17",
    "typescript": "~5.8.2",
    "vite": "^6.2.5"
  }
}<|MERGE_RESOLUTION|>--- conflicted
+++ resolved
@@ -20,15 +20,10 @@
     "@tauri-apps/plugin-store": "^2.2.0",
     "lucide-svelte": "^0.487.0",
     "mode-watcher": "^0.5.1",
-<<<<<<< HEAD
-    "positron-components": "^1.0.2",
+    "positron-components": "^1.1.2",
     "skinview3d": "^3.1.0",
     "sveltekit-superforms": "^2.24.0",
     "zod": "^3.24.2"
-=======
-    "positron-components": "^1.1.2",
-    "skinview3d": "^3.1.0"
->>>>>>> a06fc527
   },
   "devDependencies": {
     "@sveltejs/adapter-static": "^3.0.6",
