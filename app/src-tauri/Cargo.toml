--- conflicted
+++ resolved
@@ -27,11 +27,7 @@
 thiserror = "2.0.12"
 chrono = { version = "0.4.41", features = ["serde"] }
 reqwest = { version = "0.12.15", features = ["json"] }
-<<<<<<< HEAD
 tokio = { version = "1.44.2", features = ["process"] }
-=======
-tokio = "1.45.0"
->>>>>>> 5496deb0
 base64 = "0.22.1"
 image = "0.25.6"
 uuid = { version = "1.16.0", features = ["v4"] }
