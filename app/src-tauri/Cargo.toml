--- conflicted
+++ resolved
@@ -26,13 +26,8 @@
 anyhow = "1.0.98"
 thiserror = "2.0.12"
 chrono = { version = "0.4.41", features = ["serde"] }
-<<<<<<< HEAD
-reqwest = { version = "0.12.15", features = ["json"] }
-tokio = { version = "1.44.2", features = ["process"] }
-=======
 reqwest = { version = "0.12.22", features = ["json"] }
-tokio = "1.46.1"
->>>>>>> 5c1db241
+tokio = { version = "1.46.1", features = ["process"] }
 base64 = "0.22.1"
 image = "0.25.6"
 uuid = { version = "1.17.0", features = ["v4"] }
