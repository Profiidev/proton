--- conflicted
+++ resolved
@@ -121,11 +121,7 @@
 
   pub async fn check_or_download(&self, version: &str, id: usize) -> Result<()> {
     let start = Instant::now();
-<<<<<<< HEAD
     info!("Checking minecraft version {}", version);
-=======
-    info!("Checking minecraft version {id}");
->>>>>>> 5c1db241
     let data_dir = self.handle.path().app_data_dir()?;
     let version = self.get_version_manifest(version, &data_dir).await?;
     emit_check_status(&self.handle, CheckStatus::Manifest(1), id);
